<project xmlns="http://maven.apache.org/POM/4.0.0"
         xmlns:xsi="http://www.w3.org/2001/XMLSchema-instance"
         xsi:schemaLocation="http://maven.apache.org/POM/4.0.0 http://maven.apache.org/xsd/maven-4.0.0.xsd">
    <modelVersion>4.0.0</modelVersion>

    <groupId>com.example</groupId>
    <artifactId>my-java-app</artifactId>
    <version>1.0-SNAPSHOT</version>
    <name>my-java-app</name>
    <description>A simple Maven Java application</description>

    <properties>
        <maven.compiler.source>11</maven.compiler.source>
        <maven.compiler.target>11</maven.compiler.target>
    </properties>

    <dependencies>
<<<<<<< HEAD
        <dependency>
            <groupId>junit</groupId>
            <artifactId>junit</artifactId>
            <version>4.13.2</version>
            <scope>test</scope>
        </dependency>
    </dependencies>
    
    <distributionManagement>
        <repository>
            <id>nexus-releases</id>
            <name>Nexus Release Repository</name>
            <url>http://localhost:8081/repository/maven-releases/</url>
        </repository>
        <snapshotRepository>
            <id>nexus-snapshots</id>
            <name>Nexus Snapshot Repository</name>
            <url>http://localhost:8081/repository/maven-snapshots/</url>
        </snapshotRepository>
    </distributionManagement>
</project>
=======
        <!-- JUnit 5 -->
        <dependency>
            <groupId>org.junit.jupiter</groupId>
            <artifactId>junit-jupiter-api</artifactId>
            <version>5.10.0</version>
            <scope>test</scope>
        </dependency>
        <dependency>
            <groupId>org.junit.jupiter</groupId>
            <artifactId>junit-jupiter-engine</artifactId>
            <version>5.10.0</version>
            <scope>test</scope>
        </dependency>
    </dependencies>

    <build>
        <plugins>
            <!-- Surefire Plugin for JUnit 5 -->
            <plugin>
                <groupId>org.apache.maven.plugins</groupId>
                <artifactId>maven-surefire-plugin</artifactId>
                <version>3.2.5</version>
            </plugin>
        </plugins>
    </build>
</project>
>>>>>>> d003e5e4
<|MERGE_RESOLUTION|>--- conflicted
+++ resolved
@@ -5,7 +5,7 @@
 
     <groupId>com.example</groupId>
     <artifactId>my-java-app</artifactId>
-    <version>1.0-SNAPSHOT</version>
+    <version>1.0.0</version>
     <name>my-java-app</name>
     <description>A simple Maven Java application</description>
 
@@ -15,29 +15,6 @@
     </properties>
 
     <dependencies>
-<<<<<<< HEAD
-        <dependency>
-            <groupId>junit</groupId>
-            <artifactId>junit</artifactId>
-            <version>4.13.2</version>
-            <scope>test</scope>
-        </dependency>
-    </dependencies>
-    
-    <distributionManagement>
-        <repository>
-            <id>nexus-releases</id>
-            <name>Nexus Release Repository</name>
-            <url>http://localhost:8081/repository/maven-releases/</url>
-        </repository>
-        <snapshotRepository>
-            <id>nexus-snapshots</id>
-            <name>Nexus Snapshot Repository</name>
-            <url>http://localhost:8081/repository/maven-snapshots/</url>
-        </snapshotRepository>
-    </distributionManagement>
-</project>
-=======
         <!-- JUnit 5 -->
         <dependency>
             <groupId>org.junit.jupiter</groupId>
@@ -63,5 +40,17 @@
             </plugin>
         </plugins>
     </build>
+    
+    <distributionManagement>
+        <repository>
+            <id>nexus-releases</id>
+            <name>Nexus Release Repository</name>
+            <url>http://localhost:8081/repository/maven-releases/</url>
+        </repository>
+        <snapshotRepository>
+            <id>nexus-snapshots</id>
+            <name>Nexus Snapshot Repository</name>
+            <url>http://localhost:8081/repository/maven-snapshots/</url>
+        </snapshotRepository>
+    </distributionManagement>
 </project>
->>>>>>> d003e5e4
